--- conflicted
+++ resolved
@@ -30,11 +30,7 @@
         self,
         input_height: int = 224,
         gaussian_blur: bool = True,
-<<<<<<< HEAD
-        jitter_strength: int = 1,
-=======
         jitter_strength: float = 1.,
->>>>>>> b886010c
         normalize: Optional[transforms.Normalize] = None
     ) -> None:
 
@@ -102,10 +98,7 @@
         self.input_height = input_height
         self.normalize = normalize
 
-<<<<<<< HEAD
-=======
         # TODO: simple resize of random resized crop
->>>>>>> b886010c
         data_transforms = [
             transforms.Resize(self.input_height),
             transforms.ToTensor()

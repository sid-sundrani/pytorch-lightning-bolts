--- conflicted
+++ resolved
@@ -9,7 +9,6 @@
 from torch import nn, Tensor
 from torch.distributions import Categorical, Normal
 from torch.nn import functional as F
-from torch.distributions import Categorical, Normal
 
 
 class CNN(nn.Module):
@@ -340,14 +339,10 @@
 
 
 class ActorCategorical(nn.Module):
-<<<<<<< HEAD
-    "Policy network, for discrete action spaces, which returns a distribution and an action given an observation"
-=======
     """
     Policy network, for discrete action spaces, which returns a distribution
     and an action given an observation
     """
->>>>>>> 08f471ce
 
     def __init__(self, actor_net):
         """
@@ -368,12 +363,8 @@
 
     def get_log_prob(self, pi: Categorical, actions: torch.Tensor):
         """
-<<<<<<< HEAD
-        Takes in a distribution and actions and returns log prob of actions under the distribution
-=======
         Takes in a distribution and actions and returns log prob of actions
         under the distribution
->>>>>>> 08f471ce
         Args:
             pi: torch distribution
             actions: actions taken by distribution
@@ -384,14 +375,10 @@
 
 
 class ActorContinous(nn.Module):
-<<<<<<< HEAD
-    "Policy network, for continous action spaces, which returns a distribution and an action given an observation"
-=======
     """
     Policy network, for continous action spaces, which returns a distribution
     and an action given an observation
     """
->>>>>>> 08f471ce
 
     def __init__(self, actor_net, act_dim):
         """
@@ -402,11 +389,7 @@
         super().__init__()
         self.actor_net = actor_net
         log_std = -0.5 * torch.ones(act_dim, dtype=torch.float)
-<<<<<<< HEAD
-        self.log_std = torch.nn.Parameter(log_std)
-=======
         self.log_std = nn.Parameter(log_std)
->>>>>>> 08f471ce
 
     def forward(self, states):
         mu = self.actor_net(states)
@@ -418,12 +401,8 @@
 
     def get_log_prob(self, pi: Normal, actions: torch.Tensor):
         """
-<<<<<<< HEAD
-        Takes in a distribution and actions and returns log prob of actions under the distribution
-=======
         Takes in a distribution and actions and returns log prob of actions
         under the distribution
->>>>>>> 08f471ce
         Args:
             pi: torch distribution
             actions: actions taken by distribution
